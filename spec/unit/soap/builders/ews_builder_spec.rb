--- conflicted
+++ resolved
@@ -75,9 +75,6 @@
       end
     end
   end
-<<<<<<< HEAD
-  
-=======
 
   describe ".camel_case_attributes" do
     let(:result) do
@@ -156,5 +153,4 @@
       end
     end
   end
->>>>>>> ecea109f
 end