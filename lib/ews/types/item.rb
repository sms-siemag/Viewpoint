module Viewpoint::EWS::Types
  module Item
    include Viewpoint::EWS
    include Viewpoint::EWS::Types
    include ItemFieldUriMap

    def self.included(klass)
      klass.extend ClassMethods
    end

    module ClassMethods
      def init_simple_item(ews, id, change_key = nil, parent = nil)
        ews_item = {item_id: {id: id, change_key: change_key}}
        self.new ews, ews_item, parent
      end
    end

    ITEM_KEY_PATHS = {
      item_id:        [:item_id],
      id:             [:item_id, :id],
      change_key:     [:item_id, :change_key],
      subject:        [:subject, :text],
      sensitivity:    [:sensitivity, :text],
      size:           [:size, :text],
      date_time_sent: [:date_time_sent, :text],
      date_time_created: [:date_time_created, :text],
      last_modified_time: [:last_modified_time, :text],
      mime_content: [:mime_content, :text],
      has_attachments?:[:has_attachments, :text],
      is_associated?: [:is_associated, :text],
      is_read?:       [:is_read, :text],
      is_draft?:      [:is_draft, :text],
      is_submitted?:  [:is_submitted, :text],
      conversation_id:[:conversation_id, :id],
      categories:     [:categories],
      internet_message_id:[:internet_message_id, :text],
      internet_message_headers:[:internet_message_headers],
      sender:         [:sender, :mailbox],
      from:           [:from, :mailbox],
      to_recipients:  [:to_recipients],
      cc_recipients:  [:cc_recipients],
      attachments:    [:attachments],
      importance:     [:importance, :text],
      conversation_index:     [:conversation_index, :text],
      conversation_topic:     [:conversation_topic, :text],
      body_type: [:body, :body_type],
      body: [:body, :text]
    }

    ITEM_KEY_TYPES = {
      size:               ->(str){str.to_i},
      date_time_sent:     ->(str){DateTime.parse(str)},
      date_time_created:  ->(str){DateTime.parse(str)},
      last_modified_time: ->(str){DateTime.parse(str)},
      has_attachments?:   ->(str){str.downcase == 'true'},
      is_associated?:     ->(str){str.downcase == 'true'},
      is_read?:           ->(str){str.downcase == 'true'},
      is_draft?:          ->(str){str.downcase == 'true'},
      is_submitted?:      ->(str){str.downcase == 'true'},
      categories:         ->(obj){obj.collect{|s| s[:string][:text]}},
      internet_message_headers: ->(obj){obj.collect{|h|
          {h[:internet_message_header][:header_name] =>
            h[:internet_message_header][:text]} } },
      sender: :build_mailbox_user,
      from:   :build_mailbox_user,
      to_recipients:   :build_mailbox_users,
      cc_recipients:   :build_mailbox_users,
      attachments: :build_attachments,
    }

    ITEM_KEY_ALIAS = {
      :read?        => :is_read?,
      :draft?       => :is_draft?,
      :submitted?   => :is_submitted?,
      :associated?  => :is_associated?,
    }

    attr_reader :ews_item, :parent

    # @param ews [SOAP::ExchangeWebService] the EWS reference
    # @param ews_item [Hash] the EWS parsed response document
    # @param parent [GenericFolder] an optional parent object
    def initialize(ews, ews_item, parent = nil)
      super(ews, ews_item)
      @parent = parent
      @body_type = false
      @new_file_attachments = []
      @new_item_attachments = []
      @new_inline_attachments = []
    end

    # Specify a body_type to fetch this item with if it hasn't already been fetched.
    # @param body_type [String, Symbol, FalseClass] must be :best, :text, or
    #   :html. You can also set it to false to make it use the default.
    def default_body_type=(body_type)
      @body_type = body_type
    end

    def delete!(deltype = :hard, opts = {})
      opts = {
        :delete_type => delete_type(deltype),
        :item_ids => [{:item_id => {:id => id}}]
      }.merge(opts)

      resp = @ews.delete_item(opts)
      rmsg = resp.response_messages[0]
      unless rmsg.success?
        raise EwsError, "Could not delete #{self.class}. #{rmsg.response_code}: #{rmsg.message_text}"
      end
      true
    end

    def recycle!
      delete! :recycle
    end

    def get_all_properties!
      @ews_item = get_item(base_shape: 'AllProperties')
    end

    # Mark an item as read
    def mark_read!
      update_is_read_status true
    end

    # Mark an item as unread
    def mark_unread!
      update_is_read_status false
    end

    # Move this item to a new folder
    # @param [String,Symbol,GenericFolder] new_folder The new folder to move it to. This should
    #   be a subclass of GenericFolder, a DistinguishedFolderId (must me a Symbol) or a FolderId (String)
    # @return [String] the new Id of the moved item
    def move!(new_folder)
      new_folder = new_folder.id if new_folder.kind_of?(GenericFolder)
      move_opts = {
        :to_folder_id => {:id => new_folder},
        :item_ids => [{:item_id => {:id => self.id}}]
      }
      resp = @ews.move_item(move_opts)
      rmsg = resp.response_messages

      if rmsg.success?
        obj = rmsg.items.first
        itype = obj.keys.first
        obj[itype][:item_id][:id]
      else
        raise EwsError, "Could not move item. #{resp.code}: #{resp.message}"
      end
    end

    # Copy this item to a new folder
    # @param [String,Symbol,GenericFolder] new_folder The new folder to move it to. This should
    #   be a subclass of GenericFolder, a DistinguishedFolderId (must me a Symbol) or a FolderId (String)
    # @return [String] the new Id of the copied item
    def copy(new_folder)
      new_folder = new_folder.id if new_folder.kind_of?(GenericFolder)
      copy_opts = {
        :to_folder_id => {:id => new_folder},
        :item_ids => [{:item_id => {:id => self.id}}]
      }
      resp = @ews.copy_item(copy_opts)
      rmsg = resp.response_messages

      if rmsg.success?
        obj = rmsg.items.first
        itype = obj.keys.first
        obj[itype][:item_id][:id]
      else
        raise EwsError, "Could not copy item. #{rmsg.response_code}: #{rmsg.message_text}"
      end
    end

    def add_file_attachment(file)
      fa = OpenStruct.new
      fa.name     = File.basename(file.path)
      fa.content  = Base64.encode64(file.read)
      @new_file_attachments << fa
    end

    def add_item_attachment(other_item, name = nil)
      ia = OpenStruct.new
      ia.name = (name ? name : other_item.subject)
      ia.item = {id: other_item.id, change_key: other_item.change_key}
      @new_item_attachments << ia
    end

    def add_inline_attachment(file)
      fi = OpenStruct.new
      fi.name     = File.basename(file.path)
      fi.content  = Base64.encode64(file.read)
      @new_inline_attachments << fi
    end

    def submit!
      if draft?
        submit_attachments!
        resp = ews.send_item(item_ids: [{item_id: {id: self.id, change_key: self.change_key}}])
        rm = resp.response_messages
        if rm.success?
          true
        else
          raise EwsSendItemError, "#{rm.code}: #{rm.message_text}"
        end
      else
        false
      end
    end

    def submit_attachments!
      return false unless draft? && !(@new_file_attachments.empty? && @new_item_attachments.empty? && @new_inline_attachments.empty?)

      opts = {
        parent_id: {id: self.id, change_key: self.change_key},
        files: @new_file_attachments,
        items: @new_item_attachments,
        inline_files: @new_inline_attachments
      }
      resp = ews.create_attachment(opts)
      set_change_key resp.response_messages.attachments.parent_change_key
      @new_file_attachments = []
      @new_item_attachments = []
      @new_inline_attachments = []
    end

    # If you want to add to the body set #new_body_content. If you set #body
    # it will override the body that is there.
    # @see MessageAccessors#send_message for options
    #   additional options:
    #     :new_body_content, :new_body_type
    # @example
    #   item.forward do |i|
    #     i.new_body_content = "Add this to the top"
    #     i.to_recipients << 'test@example.com'
    #   end
    def forward(opts = {})
      msg = Template::ForwardItem.new opts.clone
      yield msg if block_given?
      msg.reference_item_id = {id: self.id, change_key: self.change_key}
      dispatch_create_item! msg
    end

    def reply_to(opts = {})
      msg = Template::ReplyToItem.new opts.clone
      yield msg if block_given?
      msg.reference_item_id = {id: self.id, change_key: self.change_key}
      dispatch_create_item! msg
    end

    def reply_to_all(opts = {})
      msg = Template::ReplyToItem.new opts.clone
      yield msg if block_given?
      msg.reference_item_id = {id: self.id, change_key: self.change_key}
      msg.ews_type = :reply_all_to_item
      dispatch_create_item! msg
    end


    private

    def key_paths
      super.merge(ITEM_KEY_PATHS)
    end

    def key_types
      super.merge(ITEM_KEY_TYPES)
    end

    def key_alias
      super.merge(ITEM_KEY_ALIAS)
    end

    def update_is_read_status(read)
      field = :is_read
      opts = {item_changes:
        [
          { item_id: {id: id, change_key: change_key},
            updates: [
              {set_item_field: {field_uRI: {field_uRI: FIELD_URIS[field][:text]},
                message: {sub_elements: [{field => {text: read}}]}}}
            ]
          }
        ]
      }
      resp = ews.update_item({conflict_resolution: 'AutoResolve'}.merge(opts))
      rmsg = resp.response_messages
      unless rmsg.success?
        raise EwsError, "#{rmsg.response_code}: #{rmsg.message_text}"
      end
      true
    end

    # Get a specific item by its ID.
    # @param [Hash] opts Misc options to control request
    # @option opts [String] :base_shape IdOnly/Default/AllProperties
    # @raise [EwsError] raised when the backend SOAP method returns an error.
    def get_item(opts = {})
      args = get_item_args(opts)
      resp = ews.get_item(args)
      get_item_parser(resp)
    end

    # Build up the arguements for #get_item
    # @todo: should we really pass the ChangeKey or do we want the freshest obj?
    def get_item_args(opts)
      opts[:base_shape] ||= 'Default'
      default_args = {
        item_shape: {base_shape: opts[:base_shape]},
        item_ids:   [{item_id:{id: id, change_key: change_key}}]
      }
      default_args[:item_shape][:body_type] = @body_type if @body_type
      default_args
    end

    def get_item_parser(resp)
      rm = resp.response_messages[0]
      if(rm.status == 'Success')
        rm.items.values.first
      else
        raise EwsError, "Could not retrieve #{self.class}. #{rm.code}: #{rm.message_text}"
      end
    end

    # Map a delete type to what EWS expects
    # @param [Symbol] type. Must be :hard, :soft, or :recycle
    def delete_type(type)
      case type
      when :hard then 'HardDelete'
      when :soft then 'SoftDelete'
      when :recycle then 'MoveToDeletedItems'
      else 'MoveToDeletedItems'
      end
    end

    def build_deleted_occurrences(occurrences)
      occurrences.collect{|a| DateTime.parse a[:deleted_occurrence][:start][:text]}
    end

    def build_modified_occurrences(occurrences)
      {}.tap do |h|
        occurrences.collect do |a|
          elems = a[:occurrence]

          h[DateTime.parse(elems.find{|e| e[:original_start]}[:original_start][:text])] = {
            start: elems.find{|e| e[:start]}[:start][:text],
            end: elems.find{|e| e[:end]}[:end][:text]
          }
        end
      end
    end

    def build_mailbox_user(mbox_ews)
      MailboxUser.new(ews, mbox_ews)
    end

    def build_mailbox_users(users)
      return [] if users.nil?
      users.collect{|u| build_mailbox_user(u[:mailbox])}
    end

    Attendee = Struct.new(:response_type, :mailbox)

    def build_attendees_users(users)
      return [] if users.nil?

      users.collect do |u|
<<<<<<< HEAD
        u[:attendee].collect do |a|
          build_mailbox_user(a[:mailbox]) if a[:mailbox]
=======
        response_type = nil
        mailbox = nil

        u[:attendee][:elems].each do |a|
          response_type = a[:response_type][:text] if a[:response_type]
          mailbox = build_mailbox_user(a[:mailbox][:elems]) if a[:mailbox]
>>>>>>> ecea109f
        end

        Attendee.new(response_type, mailbox)
      end.flatten.compact
    rescue => e
      log.error "Failed to build attendees users - #{e.message}", e
      raise
    end

    def build_attachments(attachments)
      return [] if attachments.nil?
      attachments.collect do |att|
        key = att.keys.first
        class_by_name(key).new(self, att[key])
      end
    end

    def set_change_key(ck)
      p = resolve_key_path(ews_item, key_paths[:change_key][0..-2])
      p[:change_key] = ck
    end

    # Handles the CreateItem call for Forward, ReplyTo, and ReplyAllTo
    # It will handle the neccessary actions for adding attachments.
    def dispatch_create_item!(msg)
      if msg.has_attachments?
        draft = msg.draft
        msg.draft = true
        resp = validate_created_item(ews.create_item(msg.to_ews))
        msg.file_attachments.each do |f|
          next unless f.kind_of?(File)
          resp.add_file_attachment(f)
        end
        if draft
          resp.submit_attachments!
          resp
        else
          resp.submit!
        end
      else
        resp = ews.create_item(msg.to_ews)
        validate_created_item resp
      end
    end

    # validate the CreateItem response.
    # @return [Boolean, Item] returns true if items is empty and status is
    #   "Success" if items is not empty it will return the first Item since
    #   we are only dealing with single items here.
    # @raise EwsCreateItemError on failure
    def validate_created_item(response)
      msg = response.response_messages

      if(msg.status == 'Success')
        msg.items.empty? ? true : parse_created_item(msg.items.first)
      else
        raise EwsCreateItemError, "#{msg.code}: #{msg.message_text}"
      end
    end

    def parse_created_item(msg)
      mtype = msg.keys.first
      message = class_by_name(mtype).new(ews, msg[mtype])
    end

  end
end<|MERGE_RESOLUTION|>--- conflicted
+++ resolved
@@ -365,17 +365,14 @@
       return [] if users.nil?
 
       users.collect do |u|
-<<<<<<< HEAD
-        u[:attendee].collect do |a|
-          build_mailbox_user(a[:mailbox]) if a[:mailbox]
-=======
+        # u[:attendee].collect do |a|
+          # build_mailbox_user(a[:mailbox]) if a[:mailbox]
         response_type = nil
         mailbox = nil
 
         u[:attendee][:elems].each do |a|
           response_type = a[:response_type][:text] if a[:response_type]
           mailbox = build_mailbox_user(a[:mailbox][:elems]) if a[:mailbox]
->>>>>>> ecea109f
         end
 
         Attendee.new(response_type, mailbox)
