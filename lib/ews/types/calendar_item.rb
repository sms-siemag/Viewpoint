--- conflicted
+++ resolved
@@ -24,8 +24,6 @@
     }
     CALENDAR_ITEM_KEY_ALIAS = {}
 
-<<<<<<< HEAD
-=======
     # Updates the specified item attributes
     #
     # Uses `SetItemField` if value is present and `DeleteItemField` if value is nil
@@ -91,7 +89,7 @@
 
     end
 
->>>>>>> abd535da
+
     private
 
     def key_paths
