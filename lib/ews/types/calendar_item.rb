module Viewpoint::EWS::Types
  class CalendarItem
    include Viewpoint::EWS
    include Viewpoint::EWS::Types
    include Viewpoint::EWS::Types::Item
    include Viewpoint::StringUtils

    CALENDAR_ITEM_KEY_PATHS = {
      recurring?:   [:is_recurring, :text],
      meeting?:     [:is_meeting, :text],
      cancelled?:   [:is_cancelled, :text],
      duration:     [:duration, :text],
      time_zone:    [:time_zone, :text],
      start:        [:start, :text],
      end:          [:end, :text],
      location:     [:location, :text],
      all_day?:     [:is_all_day_event, :text],
      legacy_free_busy_status: [:legacy_free_busy_status, :text],
      my_response_type:   [:my_response_type, :text],
      organizer: [:organizer, :elems, 0, :mailbox, :elems],
      optional_attendees: [:optional_attendees, :elems ],
      required_attendees: [:required_attendees, :elems ],
      recurrence: [:recurrence, :elems ],
      deleted_occurrences: [:deleted_occurrences, :elems ],
      has_attachments?: [:has_attachments, :text ],
      attachments: [:attachments, :elems ],
      reminder_due_by: [:reminder_due_by, :text],
      reminder_minutes_before_start: [:reminder_minutes_before_start, :text],
      is_draft?:   [:is_draft, :text],
      is_from_me?:   [:is_from_me, :text],
      is_unmodified?:   [:is_unmodified, :text],
      reminder_is_set?:   [:reminder_is_set, :text],
      calendar_item_type:   [:calendar_item_type, :text],
      modified_occurrences: [:modified_occurrences, :elems ]
      reminder_due_by: [:reminder_due_by, :text],
      reminder_minutes_before_start: [:reminder_minutes_before_start, :text],
      reminder_is_set?:   [:reminder_is_set, :text],
      is_draft?:   [:is_draft, :text],
      is_from_me?:   [:is_from_me, :text],
      is_unmodified?:   [:is_unmodified, :text],
      calendar_item_type:   [:calendar_item_type, :text]
   }

    CALENDAR_ITEM_KEY_TYPES = {
      start:        ->(str){DateTime.parse(str)},
      end:          ->(str){DateTime.parse(str)},
      recurring?:   ->(str){str.downcase == 'true'},
      meeting?:     ->(str){str.downcase == 'true'},
      cancelled?:   ->(str){str.downcase == 'true'},
      all_day?:     ->(str){str.downcase == 'true'},
      organizer: :build_mailbox_user,
      optional_attendees: :build_attendees_users,
      required_attendees: :build_attendees_users,
      deleted_occurrences: :build_deleted_occurrences,
<<<<<<< HEAD
      modified_occurrences: :build_modified_occurrences
=======
      modified_occurrences: :build_modified_occurrences,
>>>>>>> c142093d
      is_draft?:   ->(str){str.downcase == 'true'},
      is_from_me?:   ->(str){str.downcase == 'true'},
      reminder_is_set?:   ->(str){str.downcase == 'true'},
      is_unmodified?:   ->(str){str.downcase == 'true'}
    }
    CALENDAR_ITEM_KEY_ALIAS = {}

    # Updates the specified item attributes
    #
    # Uses `SetItemField` if value is present and `DeleteItemField` if value is nil
    # @param updates [Hash] with (:attribute => value)
    # @param options [Hash]
    # @option options :conflict_resolution [String] one of 'NeverOverwrite', 'AutoResolve' (default) or 'AlwaysOverwrite'
    # @option options :send_meeting_invitations_or_cancellations [String] one of 'SendToNone' (default), 'SendOnlyToAll',
    #   'SendOnlyToChanged', 'SendToAllAndSaveCopy' or 'SendToChangedAndSaveCopy'
    # @return [CalendarItem, false]
    # @example Update Subject and Body
    #   item = #...
    #   item.update_item!(subject: 'New subject', body: 'New Body')
    # @see http://msdn.microsoft.com/en-us/library/exchange/aa580254.aspx
    # @todo AppendToItemField updates not implemented
    def update_item!(updates, options = {})
      item_updates = []
      updates.each do |attribute, value|
        item_field = FIELD_URIS[attribute][:text] if FIELD_URIS.include? attribute
        field = {field_uRI: {field_uRI: item_field}}

        if value.nil? && item_field
          # Build DeleteItemField Change
          item_updates << {delete_item_field: field}
        elsif item_field
          # Build SetItemField Change
          item = Viewpoint::EWS::Template::CalendarItem.new(attribute => value)

          # Remap attributes because ews_builder #dispatch_field_item! uses #build_xml!
          item_attributes = item.to_ews_item.map do |name, value|
            if value.is_a? String
              {name => {text: value}}
            elsif value.is_a? Hash
              node = {name => {}}
              value.each do |attrib_key, attrib_value|
                attrib_key = camel_case(attrib_key) unless attrib_key == :text
                node[name][attrib_key] = attrib_value
              end
              node
            else
              {name => value}
            end
          end

          item_updates << {set_item_field: field.merge(calendar_item: {sub_elements: item_attributes})}
        else
          # Ignore unknown attribute
        end
      end

      if item_updates.any?
        data = {}
        data[:conflict_resolution] = options[:conflict_resolution] || 'AutoResolve'
        data[:send_meeting_invitations_or_cancellations] = options[:send_meeting_invitations_or_cancellations] || 'SendToNone'
        data[:item_changes] = [{item_id: self.item_id, updates: item_updates}]
        rm = ews.update_item(data).response_messages.first
        if rm && rm.success?
          self.get_all_properties!
          self
        else
          raise EwsCreateItemError, "Could not update calendar item. #{rm.code}: #{rm.message_text}" unless rm
        end
      end

    end

    def duration_in_seconds
      iso8601_duration_to_seconds(duration)
    end


    private


    def key_paths
      super.merge(CALENDAR_ITEM_KEY_PATHS)
    end

    def key_types
      super.merge(CALENDAR_ITEM_KEY_TYPES)
    end

    def key_alias
      super.merge(CALENDAR_ITEM_KEY_ALIAS)
    end


  end
end<|MERGE_RESOLUTION|>--- conflicted
+++ resolved
@@ -52,11 +52,7 @@
       optional_attendees: :build_attendees_users,
       required_attendees: :build_attendees_users,
       deleted_occurrences: :build_deleted_occurrences,
-<<<<<<< HEAD
       modified_occurrences: :build_modified_occurrences
-=======
-      modified_occurrences: :build_modified_occurrences,
->>>>>>> c142093d
       is_draft?:   ->(str){str.downcase == 'true'},
       is_from_me?:   ->(str){str.downcase == 'true'},
       reminder_is_set?:   ->(str){str.downcase == 'true'},
