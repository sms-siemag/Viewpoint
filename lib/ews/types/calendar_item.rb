module Viewpoint::EWS::Types
  class CalendarItem
    include Viewpoint::EWS
    include Viewpoint::EWS::Types
    include Viewpoint::EWS::Types::Item
    include Viewpoint::StringUtils

    CALENDAR_ITEM_KEY_PATHS = {
      recurring?:   [:is_recurring, :text],
      meeting?:     [:is_meeting, :text],
      cancelled?:   [:is_cancelled, :text],
      duration:     [:duration, :text],
      time_zone:    [:time_zone, :text],
      start:        [:start, :text],
      end:          [:end, :text],
      location:     [:location, :text],
      all_day?:     [:is_all_day_event, :text],
      my_response_type:   [:my_response_type, :text],
      organizer: [:organizer, :elems, 0, :mailbox, :elems],
      optional_attendees: [:optional_attendees, :elems ],
      required_attendees: [:required_attendees, :elems ],
      recurrence: [:recurrence, :elems ],
      deleted_occurrences: [:deleted_occurrences, :elems ],
<<<<<<< HEAD
      modified_occurrences: [:modified_occurrences, :elems ],
      has_attachments?: [:has_attachments, :text ],
      attachments: [:attachments, :elems ],
      reminder_due_by: [:reminder_due_by, :text],
      reminder_minutes_before_start: [:reminder_minutes_before_start, :text],
      is_draft?:   [:is_draft, :text],
      is_from_me?:   [:is_from_me, :text],
      is_unmodified?:   [:is_unmodified, :text],
      reminder_is_set?:   [:reminder_is_set, :text],
      calendar_item_type:   [:calendar_item_type, :text]
=======
      modified_occurrences: [:modified_occurrences, :elems ]
>>>>>>> 07c7237f
   }

    CALENDAR_ITEM_KEY_TYPES = {
      start:        ->(str){DateTime.parse(str)},
      end:          ->(str){DateTime.parse(str)},
      recurring?:   ->(str){str.downcase == 'true'},
      meeting?:     ->(str){str.downcase == 'true'},
      cancelled?:   ->(str){str.downcase == 'true'},
      all_day?:     ->(str){str.downcase == 'true'},
      organizer: :build_mailbox_user,
      optional_attendees: :build_attendees_users,
      required_attendees: :build_attendees_users,
      deleted_occurrences: :build_deleted_occurrences,
      modified_occurrences: :build_modified_occurrences,
      is_draft?:   ->(str){str.downcase == 'true'},
      is_from_me?:   ->(str){str.downcase == 'true'},
      reminder_is_set?:   ->(str){str.downcase == 'true'},
      is_unmodified?:   ->(str){str.downcase == 'true'}
    }
    CALENDAR_ITEM_KEY_ALIAS = {}

    # Updates the specified item attributes
    #
    # Uses `SetItemField` if value is present and `DeleteItemField` if value is nil
    # @param updates [Hash] with (:attribute => value)
    # @param options [Hash]
    # @option options :conflict_resolution [String] one of 'NeverOverwrite', 'AutoResolve' (default) or 'AlwaysOverwrite'
    # @option options :send_meeting_invitations_or_cancellations [String] one of 'SendToNone' (default), 'SendOnlyToAll',
    #   'SendOnlyToChanged', 'SendToAllAndSaveCopy' or 'SendToChangedAndSaveCopy'
    # @return [CalendarItem, false]
    # @example Update Subject and Body
    #   item = #...
    #   item.update_item!(subject: 'New subject', body: 'New Body')
    # @see http://msdn.microsoft.com/en-us/library/exchange/aa580254.aspx
    # @todo AppendToItemField updates not implemented
    def update_item!(updates, options = {})
      item_updates = []
      updates.each do |attribute, value|
        item_field = FIELD_URIS[attribute][:text] if FIELD_URIS.include? attribute
        field = {field_uRI: {field_uRI: item_field}}

        if value.nil? && item_field
          # Build DeleteItemField Change
          item_updates << {delete_item_field: field}
        elsif item_field
          # Build SetItemField Change
          item = Viewpoint::EWS::Template::CalendarItem.new(attribute => value)

          # Remap attributes because ews_builder #dispatch_field_item! uses #build_xml!
          item_attributes = item.to_ews_item.map do |name, value|
            if value.is_a? String
              {name => {text: value}}
            elsif value.is_a? Hash
              node = {name => {}}
              value.each do |attrib_key, attrib_value|
                attrib_key = camel_case(attrib_key) unless attrib_key == :text
                node[name][attrib_key] = attrib_value
              end
              node
            else
              {name => value}
            end
          end

          item_updates << {set_item_field: field.merge(calendar_item: {sub_elements: item_attributes})}
        else
          # Ignore unknown attribute
        end
      end

      if item_updates.any?
        data = {}
        data[:conflict_resolution] = options[:conflict_resolution] || 'AutoResolve'
        data[:send_meeting_invitations_or_cancellations] = options[:send_meeting_invitations_or_cancellations] || 'SendToNone'
        data[:item_changes] = [{item_id: self.item_id, updates: item_updates}]
        rm = ews.update_item(data).response_messages.first
        if rm && rm.success?
          self.get_all_properties!
          self
        else
          raise EwsCreateItemError, "Could not update calendar item. #{rm.code}: #{rm.message_text}" unless rm
        end
      end

    end

    def duration_in_seconds
      iso8601_duration_to_seconds(duration)
    end


    private


    def key_paths
      super.merge(CALENDAR_ITEM_KEY_PATHS)
    end

    def key_types
      super.merge(CALENDAR_ITEM_KEY_TYPES)
    end

    def key_alias
      super.merge(CALENDAR_ITEM_KEY_ALIAS)
    end


  end
end<|MERGE_RESOLUTION|>--- conflicted
+++ resolved
@@ -21,8 +21,6 @@
       required_attendees: [:required_attendees, :elems ],
       recurrence: [:recurrence, :elems ],
       deleted_occurrences: [:deleted_occurrences, :elems ],
-<<<<<<< HEAD
-      modified_occurrences: [:modified_occurrences, :elems ],
       has_attachments?: [:has_attachments, :text ],
       attachments: [:attachments, :elems ],
       reminder_due_by: [:reminder_due_by, :text],
@@ -31,10 +29,8 @@
       is_from_me?:   [:is_from_me, :text],
       is_unmodified?:   [:is_unmodified, :text],
       reminder_is_set?:   [:reminder_is_set, :text],
-      calendar_item_type:   [:calendar_item_type, :text]
-=======
+      calendar_item_type:   [:calendar_item_type, :text],
       modified_occurrences: [:modified_occurrences, :elems ]
->>>>>>> 07c7237f
    }
 
     CALENDAR_ITEM_KEY_TYPES = {
