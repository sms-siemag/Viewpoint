--- conflicted
+++ resolved
@@ -4,12 +4,6 @@
     include Viewpoint::EWS::Types
     include Viewpoint::EWS::Types::GenericFolder
 
-<<<<<<< HEAD
-    # Creates a contact
-    # @param attributes [Hash] Parameters of the contact.
-    # @return [Contact]
-    # @see Template::Contact
-=======
     # Create a new contact
     # @param attributes [Hash] Parameters of the contact. Some example attributes are listed below.
     # @option attributes :display_name [String]
@@ -19,25 +13,21 @@
     # @option attributes :middle_name [String]
     # @option attributes :nickname[String]
     # @option attributes :suffix [String]
->>>>>>> 6486e992
     def create_item(attributes)
       template = Viewpoint::EWS::Template::Contact.new attributes
       template.saved_item_folder_id = {id: self.id, change_key: self.change_key}
       rm = ews.create_item(template.to_ews_create).response_messages.first
       if rm && rm.success?
-<<<<<<< HEAD
-        Contact.new ews, rm.items[:contact]
-      else
-        raise EwsCreateItemError, "Could not create contact in folder. #{rm.code}: #{rm.message_text}" unless rm
-      end
-    end
-=======
+        # Contact.new ews, rm.items[:contact]
+      # else
+        # raise EwsCreateItemError, "Could not create contact in folder. #{rm.code}: #{rm.message_text}" unless rm
+      # end
+    # end
         Contact.new ews, rm.items.first[:contact][:elems].first
       else
         raise EwsCreateItemError, "Could not create item in folder. #{rm.code}: #{rm.message_text}" unless rm
       end      
     end
 
->>>>>>> 6486e992
   end
 end