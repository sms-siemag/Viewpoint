--- conflicted
+++ resolved
@@ -35,13 +35,9 @@
     # @option attributes :end [Time]
     # @return [CalendarItem]
     # @see Template::CalendarItem
-<<<<<<< HEAD
-    def create_item(attributes, opts={})
-=======
     def create_item(attributes, to_ews_create_opts = {})
->>>>>>> 93de0aa8
       template = Viewpoint::EWS::Template::CalendarItem.new attributes
-      template.send_meeting_invitations = opts[:send_meeting_invitations] if opts[:send_meeting_invitations]
+      template.send_meeting_invitations = to_ews_create_opts[:send_meeting_invitations] if to_ews_create_opts[:send_meeting_invitations]
       template.saved_item_folder_id = {id: self.id, change_key: self.change_key}
       rm = ews.create_item(template.to_ews_create(to_ews_create_opts)).response_messages.first
       if rm && rm.success?
