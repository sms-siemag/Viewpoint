--- conflicted
+++ resolved
@@ -4,7 +4,6 @@
     include Viewpoint::EWS::Types
     include Viewpoint::EWS::Types::GenericFolder
 
-<<<<<<< HEAD
     # Fetch items between a given time period
     # @param [DateTime] start_date the time to start fetching Items from
     # @param [DateTime] end_date the time to stop fetching Items from
@@ -26,7 +25,9 @@
             }
           ]
         }
-=======
+      end
+    end
+
     # Creates a new appointment
     # @param attributes [Hash] Parameters of the calendar item. Some example attributes are listed below.
     # @option attributes :subject [String]
@@ -42,7 +43,6 @@
         CalendarItem.new ews, rm.items.first[:calendar_item][:elems].first
       else
         raise EwsCreateItemError, "Could not create item in folder. #{rm.code}: #{rm.message_text}" unless rm
->>>>>>> abd535da
       end
     end
 
