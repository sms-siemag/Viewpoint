module Viewpoint::EWS
  module Template
  # Template for creating CalendarItems
  # @see http://msdn.microsoft.com/en-us/library/exchange/aa564765.aspx
  class CalendarItem < OpenStruct

      # Available parameters with the required ordering
      PARAMETERS = %w{mime_content item_id parent_folder_id item_class subject sensitivity body attachments
        date_time_received size categories in_reply_to is_submitted is_draft is_from_me is_resend is_unmodified
        internet_message_headers date_time_sent date_time_created response_objects reminder_due_by reminder_is_set
        reminder_minutes_before_start display_cc display_to has_attachments extended_property culture start end
        original_start is_all_day_event legacy_free_busy_status location when is_meeting is_cancelled is_recurring
        meeting_request_was_sent is_response_requested calendar_item_type my_response_type organizer
        required_attendees optional_attendees resources conflicting_meeting_count adjacent_meeting_count
        conflicting_meetings adjacent_meetings duration time_zone appointment_reply_time appointment_sequence_number
        appointment_state recurrence first_occurrence last_occurrence modified_occurrences deleted_occurrences
        meeting_time_zone start_time_zone end_time_zone conference_type allow_new_time_proposal is_online_meeting
        meeting_workspace_url net_show_url effective_rights last_modified_name last_modified_time is_associated
        web_client_read_form_query_string web_client_edit_form_query_string conversation_id unique_body
      }.map(&:to_sym).freeze

      # Returns a new CalendarItem template
      def initialize(opts = {})
        super opts.dup
      end

      # EWS CreateItem container
      # @return [Hash]
      def to_ews_create(opts = {})
        structure = {}
        structure[:message_disposition] = (draft ? 'SaveOnly' : 'SendAndSaveCopy')
<<<<<<< HEAD
        if self.send_meeting_invitations
          structure[:send_meeting_invitations] = self.send_meeting_invitations
        else
          structure[:send_meeting_invitations] = 'SendToNone'
        end
=======
        # options
        structure[:send_meeting_invitations] = (opts.has_key?(:send_meeting_invitations) ? opts[:send_meeting_invitations] : 'SendToNone')
>>>>>>> 93de0aa8

        if self.saved_item_folder_id
          if self.saved_item_folder_id.kind_of?(Hash)
            structure[:saved_item_folder_id] = saved_item_folder_id
          else
            structure[:saved_item_folder_id] = {id: saved_item_folder_id}
          end
        end

        structure[:items] = [{calendar_item: to_ews_item}]
        structure
      end

      # EWS Item hash
      #
      # Puts all known parameters in the required ordering and structure
      # @return [Hash]
      def to_ews_item
        item_parameters = {}
        PARAMETERS.each do |key|
          if !(value = self.send(key)).nil?

            # Convert non duplicable values to String
            case value
              when NilClass, FalseClass, TrueClass, Symbol, Numeric
                value = value.to_s
            end

            # Convert attributes
            case key
              when :start, :end
                item_parameters[key] = {text: value.respond_to?(:iso8601) ? value.iso8601 : value}
              when :body
                item_parameters[key] = {body_type: self.body_type || 'Text', text: value.to_s}
              else
                item_parameters[key] = value
            end
          end
        end

        item_parameters
      end

    end
  end
end<|MERGE_RESOLUTION|>--- conflicted
+++ resolved
@@ -29,16 +29,8 @@
       def to_ews_create(opts = {})
         structure = {}
         structure[:message_disposition] = (draft ? 'SaveOnly' : 'SendAndSaveCopy')
-<<<<<<< HEAD
-        if self.send_meeting_invitations
-          structure[:send_meeting_invitations] = self.send_meeting_invitations
-        else
-          structure[:send_meeting_invitations] = 'SendToNone'
-        end
-=======
         # options
         structure[:send_meeting_invitations] = (opts.has_key?(:send_meeting_invitations) ? opts[:send_meeting_invitations] : 'SendToNone')
->>>>>>> 93de0aa8
 
         if self.saved_item_folder_id
           if self.saved_item_folder_id.kind_of?(Hash)
