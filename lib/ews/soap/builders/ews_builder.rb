--- conflicted
+++ resolved
@@ -1785,12 +1785,7 @@
     def dispatch_field_uri!(uri, ns=NS_EWS_MESSAGES)
       type = uri.keys.first
       vals = uri[type].is_a?(Array) ? uri[type] : [uri[type]]
-<<<<<<< HEAD
-
-      case type
-=======
       case type.to_sym
->>>>>>> 6486e992
       when :field_uRI, :field_uri
         vals.each do |val|
           value = val.is_a?(Hash) ? val[type] : val
